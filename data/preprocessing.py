--- conflicted
+++ resolved
@@ -1,7 +1,4 @@
-<<<<<<< HEAD
-=======
 from pandas import DataFrame
->>>>>>> a7b66bf8
 
 
 def process_codeforces_data(df : DataFrame) -> DataFrame:
