<<<<<<< HEAD
=======
from pandas import DataFrame
>>>>>>> f0fc8c55


def process_codeforces_data(df : DataFrame) -> DataFrame:
    print("\n--- 2. Filtering for Programming Problems ---")
    df = df[df['type'] == 'PROGRAMMING'].copy()
    print(f"Shape after filtering for 'PROGRAMMING' type: {df.shape}")

    print("\n--- 3. Dropping Unnecessary Columns ---")
    columns_to_drop = [
        'points', 'creationTimeSeconds', 'relativeTimeSeconds',
        'programmingLanguage', 'verdict', 'testset', 'passedTestCount',
        'timeConsumedMillis', 'memoryConsumedBytes', 'prompt', 'response',
        'score', 'state', 'correct_completion', 'id', 'type', "time-limit", "memory-limit", "title"
    ]

    existing_columns_to_drop = [col for col in columns_to_drop if col in df.columns]
    df.drop(columns=existing_columns_to_drop, inplace=True)
    print(f"Columns dropped. Final shape: {df.shape}")
    print(f"Remaining columns: {df.columns.tolist()}")

    print("\n--- 4. Data Summary and Null Value Analysis ---")

    print("Dataset Information:")
    df.info()


    print("\nNull Value Counts:")
    null_counts = df.isnull().sum()
    print(null_counts)

    print("\n--- 5. Dropping Rows with Null Values ---")
    critical_columns = ['problem-description', 'name', 'tags', 'rating', 'code']
    initial_rows = df.shape[0]
    df.dropna(subset=critical_columns, inplace=True)

    if initial_rows > df.shape[0]:
        print(f"Dropped {initial_rows - df.shape[0]} rows containing null values in critical "
              f"columns.")
    else:
        print("No rows with null values in critical columns found.")

    print(f"Final cleaned shape: {df.shape}")

    print("\n--- 6. Sample of Final Cleaned Data ---")

    print(df.head())

    cleaned_csv_path = "codeforces_cleaned.csv"
    df.to_csv(cleaned_csv_path, index=False)
    return df

if __name__ == '__main__':
    print("Running the data preprocessing script as a standalone program...")
    #process_codeforces_data()
    print("Data preprocessing completed successfully.")<|MERGE_RESOLUTION|>--- conflicted
+++ resolved
@@ -1,7 +1,4 @@
-<<<<<<< HEAD
-=======
 from pandas import DataFrame
->>>>>>> f0fc8c55
 
 
 def process_codeforces_data(df : DataFrame) -> DataFrame:
