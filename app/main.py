--- conflicted
+++ resolved
@@ -1,12 +1,3 @@
-<<<<<<< HEAD
-from fastapi import FastAPI
-
-from app.api.routes import router as chat_router
-
-app = FastAPI()
-
-app.include_router(chat_router)
-=======
 
 import uvicorn
 from fastapi import FastAPI
@@ -37,5 +28,4 @@
 
 
 if __name__ == "__main__":
-    uvicorn.run("app.main:app", host="127.0.0.1", port=8000, reload=True)
->>>>>>> f0fc8c55
+    uvicorn.run("app.main:app", host="127.0.0.1", port=8000, reload=True)