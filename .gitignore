--- conflicted
+++ resolved
@@ -182,11 +182,4 @@
 .Trash-*
 
 # DVC
-<<<<<<< HEAD
-.dvc/cache
-
-.idea/
-.ruff_cache/
-=======
-.dvc/cache
->>>>>>> f0fc8c55
+.dvc/cache